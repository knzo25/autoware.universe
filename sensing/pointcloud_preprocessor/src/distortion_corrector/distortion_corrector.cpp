// Copyright 2024 TIER IV, Inc.
//
// Licensed under the Apache License, Version 2.0 (the "License");
// you may not use this file except in compliance with the License.
// You may obtain a copy of the License at
//
//     http://www.apache.org/licenses/LICENSE-2.0
//
// Unless required by applicable law or agreed to in writing, software
// distributed under the License is distributed on an "AS IS" BASIS,
// WITHOUT WARRANTIES OR CONDITIONS OF ANY KIND, either express or implied.
// See the License for the specific language governing permissions and
// limitations under the License.

#include "pointcloud_preprocessor/distortion_corrector/distortion_corrector.hpp"

#include "pointcloud_preprocessor/utility/memory.hpp"

#include <autoware/universe_utils/math/trigonometry.hpp>

#include <tf2_eigen/tf2_eigen.hpp>

namespace pointcloud_preprocessor
{
template <class T>
void DistortionCorrector<T>::processTwistMessage(
  const geometry_msgs::msg::TwistWithCovarianceStamped::ConstSharedPtr twist_msg)
{
  geometry_msgs::msg::TwistStamped msg;
  msg.header = twist_msg->header;
  msg.twist = twist_msg->twist.twist;
  twist_queue_.push_back(msg);

  while (!twist_queue_.empty()) {
    // for replay rosbag
    if (rclcpp::Time(twist_queue_.front().header.stamp) > rclcpp::Time(twist_msg->header.stamp)) {
      twist_queue_.pop_front();
    } else if (  // NOLINT
      rclcpp::Time(twist_queue_.front().header.stamp) <
      rclcpp::Time(twist_msg->header.stamp) - rclcpp::Duration::from_seconds(1.0)) {
      twist_queue_.pop_front();
    } else {
      break;
    }
  }
}

template <class T>
void DistortionCorrector<T>::processIMUMessage(
  const std::string & base_frame, const sensor_msgs::msg::Imu::ConstSharedPtr imu_msg)
{
  geometry_msgs::msg::TransformStamped::SharedPtr geometry_imu_to_base_link_ptr =
    std::make_shared<geometry_msgs::msg::TransformStamped>();
  getIMUTransformation(base_frame, imu_msg->header.frame_id, geometry_imu_to_base_link_ptr);
  enqueueIMU(imu_msg, geometry_imu_to_base_link_ptr);
}

template <class T>
void DistortionCorrector<T>::getIMUTransformation(
  const std::string & base_frame, const std::string & imu_frame,
  geometry_msgs::msg::TransformStamped::SharedPtr geometry_imu_to_base_link_ptr)
{
  if (imu_transform_exists_) {
    return;
  }

  tf2::Transform tf2_imu_to_base_link;
  if (base_frame == imu_frame) {
    tf2_imu_to_base_link.setOrigin(tf2::Vector3(0.0, 0.0, 0.0));
    tf2_imu_to_base_link.setRotation(tf2::Quaternion(0.0, 0.0, 0.0, 1.0));
    imu_transform_exists_ = true;
  } else {
    try {
      const auto transform_msg =
        tf_buffer_.lookupTransform(base_frame, imu_frame, tf2::TimePointZero);
      tf2::convert(transform_msg.transform, tf2_imu_to_base_link);
      imu_transform_exists_ = true;
    } catch (const tf2::TransformException & ex) {
      RCLCPP_WARN(node_->get_logger(), "%s", ex.what());
      RCLCPP_ERROR(
        node_->get_logger(), "Please publish TF %s to %s", base_frame.c_str(), imu_frame.c_str());

      tf2_imu_to_base_link.setOrigin(tf2::Vector3(0.0, 0.0, 0.0));
      tf2_imu_to_base_link.setRotation(tf2::Quaternion(0.0, 0.0, 0.0, 1.0));
    }
  }

  geometry_imu_to_base_link_ptr->transform.rotation =
    tf2::toMsg(tf2_imu_to_base_link.getRotation());
}

template <class T>
void DistortionCorrector<T>::enqueueIMU(
  const sensor_msgs::msg::Imu::ConstSharedPtr imu_msg,
  geometry_msgs::msg::TransformStamped::SharedPtr geometry_imu_to_base_link_ptr)
{
  geometry_msgs::msg::Vector3Stamped angular_velocity;
  angular_velocity.vector = imu_msg->angular_velocity;

  geometry_msgs::msg::Vector3Stamped transformed_angular_velocity;
  tf2::doTransform(angular_velocity, transformed_angular_velocity, *geometry_imu_to_base_link_ptr);
  transformed_angular_velocity.header = imu_msg->header;
  angular_velocity_queue_.push_back(transformed_angular_velocity);

  while (!angular_velocity_queue_.empty()) {
    // for replay rosbag
    if (
      rclcpp::Time(angular_velocity_queue_.front().header.stamp) >
      rclcpp::Time(imu_msg->header.stamp)) {
      angular_velocity_queue_.pop_front();
    } else if (  // NOLINT
      rclcpp::Time(angular_velocity_queue_.front().header.stamp) <
      rclcpp::Time(imu_msg->header.stamp) - rclcpp::Duration::from_seconds(1.0)) {
      angular_velocity_queue_.pop_front();
    } else {
      break;
    }
  }
}

template <class T>
void DistortionCorrector<T>::getTwistAndIMUIterator(
  bool use_imu, double first_point_time_stamp_sec,
  std::deque<geometry_msgs::msg::TwistStamped>::iterator & it_twist,
  std::deque<geometry_msgs::msg::Vector3Stamped>::iterator & it_imu)
{
<<<<<<< HEAD
  stop_watch_ptr_->toc("processing_time", true);
  const auto points_sub_count = undistorted_points_pub_->get_subscription_count() +
                                undistorted_points_pub_->get_intra_process_subscription_count();

  if (points_sub_count < 1) {
    return;
  }

  if (!utils::is_data_layout_compatible_with_point_xyzircaedt(*points_msg)) {
    RCLCPP_ERROR(
      get_logger(), "The pointcloud layout is not compatible with PointXYZIRCAEDT. Aborting");

    if (utils::is_data_layout_compatible_with_point_xyziradrt(*points_msg)) {
      RCLCPP_ERROR(
        get_logger(),
        "The pointcloud layout is compatible with PointXYZIRADRT. You may be using legacy "
        "code/data");
    }

    return;
  }

  tf2::Transform tf2_base_link_to_sensor{};
  getTransform(points_msg->header.frame_id, base_link_frame_, &tf2_base_link_to_sensor);

  undistortPointCloud(tf2_base_link_to_sensor, *points_msg);

  if (debug_publisher_) {
    auto pipeline_latency_ms =
      std::chrono::duration<double, std::milli>(
        std::chrono::nanoseconds(
          (this->get_clock()->now() - points_msg->header.stamp).nanoseconds()))
        .count();
    debug_publisher_->publish<tier4_debug_msgs::msg::Float64Stamped>(
      "debug/pipeline_latency_ms", pipeline_latency_ms);
  }

  undistorted_points_pub_->publish(std::move(points_msg));

  // add processing time for debug
  if (debug_publisher_) {
    const double cyclic_time_ms = stop_watch_ptr_->toc("cyclic_time", true);
    const double processing_time_ms = stop_watch_ptr_->toc("processing_time", true);
    debug_publisher_->publish<tier4_debug_msgs::msg::Float64Stamped>(
      "debug/cyclic_time_ms", cyclic_time_ms);
    debug_publisher_->publish<tier4_debug_msgs::msg::Float64Stamped>(
      "debug/processing_time_ms", processing_time_ms);
  }
}

bool DistortionCorrectorComponent::getTransform(
  const std::string & target_frame, const std::string & source_frame,
  tf2::Transform * tf2_transform_ptr)
{
  if (target_frame == source_frame) {
    tf2_transform_ptr->setOrigin(tf2::Vector3(0.0, 0.0, 0.0));
    tf2_transform_ptr->setRotation(tf2::Quaternion(0.0, 0.0, 0.0, 1.0));
    return true;
  }

  try {
    const auto transform_msg =
      tf2_buffer_.lookupTransform(target_frame, source_frame, tf2::TimePointZero);
    tf2::convert(transform_msg.transform, *tf2_transform_ptr);
  } catch (const tf2::TransformException & ex) {
    RCLCPP_WARN(get_logger(), "%s", ex.what());
    RCLCPP_ERROR(
      get_logger(), "Please publish TF %s to %s", target_frame.c_str(), source_frame.c_str());
=======
  it_twist = std::lower_bound(
    std::begin(twist_queue_), std::end(twist_queue_), first_point_time_stamp_sec,
    [](const geometry_msgs::msg::TwistStamped & x, const double t) {
      return rclcpp::Time(x.header.stamp).seconds() < t;
    });
  it_twist = it_twist == std::end(twist_queue_) ? std::end(twist_queue_) - 1 : it_twist;
>>>>>>> 4dc30800

  if (use_imu && !angular_velocity_queue_.empty()) {
    it_imu = std::lower_bound(
      std::begin(angular_velocity_queue_), std::end(angular_velocity_queue_),
      first_point_time_stamp_sec, [](const geometry_msgs::msg::Vector3Stamped & x, const double t) {
        return rclcpp::Time(x.header.stamp).seconds() < t;
      });
    it_imu =
      it_imu == std::end(angular_velocity_queue_) ? std::end(angular_velocity_queue_) - 1 : it_imu;
  }
}

template <class T>
bool DistortionCorrector<T>::isInputValid(sensor_msgs::msg::PointCloud2 & pointcloud)
{
  if (pointcloud.data.empty() || twist_queue_.empty()) {
    RCLCPP_WARN_STREAM_THROTTLE(
      node_->get_logger(), *node_->get_clock(), 10000 /* ms */,
      "input pointcloud or twist_queue_ is empty.");
    return false;
  }

  auto time_stamp_field_it = std::find_if(
    std::cbegin(pointcloud.fields), std::cend(pointcloud.fields),
    [](const sensor_msgs::msg::PointField & field) { return field.name == "time_stamp"; });
  if (time_stamp_field_it == pointcloud.fields.cend()) {
    RCLCPP_WARN_STREAM_THROTTLE(
      node_->get_logger(), *node_->get_clock(), 10000 /* ms */,
      "Required field time stamp doesn't exist in the point cloud.");
    return false;
  }
  return true;
}

template <class T>
void DistortionCorrector<T>::undistortPointCloud(
  bool use_imu, sensor_msgs::msg::PointCloud2 & pointcloud)
{
  if (!isInputValid(pointcloud)) return;

<<<<<<< HEAD
  sensor_msgs::PointCloud2Iterator<float> it_x(points, "x");
  sensor_msgs::PointCloud2Iterator<float> it_y(points, "y");
  sensor_msgs::PointCloud2Iterator<float> it_z(points, "z");
  sensor_msgs::PointCloud2ConstIterator<std::uint32_t> it_time_stamp(
    points, time_stamp_field_name_);

  float theta{0.0f};
  float x{0.0f};
  float y{0.0f};
  double prev_time_stamp_sec{
    points.header.stamp.sec + 1e-9 * (points.header.stamp.nanosec + *it_time_stamp)};
  const double first_point_time_stamp_sec{
    points.header.stamp.sec + 1e-9 * (points.header.stamp.nanosec + *it_time_stamp)};
=======
  sensor_msgs::PointCloud2Iterator<float> it_x(pointcloud, "x");
  sensor_msgs::PointCloud2Iterator<float> it_y(pointcloud, "y");
  sensor_msgs::PointCloud2Iterator<float> it_z(pointcloud, "z");
  sensor_msgs::PointCloud2ConstIterator<double> it_time_stamp(pointcloud, "time_stamp");

  double prev_time_stamp_sec{*it_time_stamp};
  const double first_point_time_stamp_sec{*it_time_stamp};
>>>>>>> 4dc30800

  std::deque<geometry_msgs::msg::TwistStamped>::iterator it_twist;
  std::deque<geometry_msgs::msg::Vector3Stamped>::iterator it_imu;
  getTwistAndIMUIterator(use_imu, first_point_time_stamp_sec, it_twist, it_imu);

  // For performance, do not instantiate `rclcpp::Time` inside of the for-loop
  double twist_stamp = rclcpp::Time(it_twist->header.stamp).seconds();
  double imu_stamp{0.0};
  if (use_imu && !angular_velocity_queue_.empty()) {
    imu_stamp = rclcpp::Time(it_imu->header.stamp).seconds();
  }

<<<<<<< HEAD
  // If there is a point that cannot be associated, record it to issue a warning
  bool twist_time_stamp_is_too_late = false;
  bool imu_time_stamp_is_too_late = false;
  double global_point_stamp;

  for (; it_x != it_x.end(); ++it_x, ++it_y, ++it_z, ++it_time_stamp) {
    global_point_stamp =
      points.header.stamp.sec + 1e-9 * (points.header.stamp.nanosec + *it_time_stamp);
    while (twist_it != std::end(twist_queue_) - 1 && global_point_stamp > twist_stamp) {
      ++twist_it;
      twist_stamp = rclcpp::Time(twist_it->header.stamp).seconds();
    }

    float v{static_cast<float>(twist_it->twist.linear.x)};
    float w{static_cast<float>(twist_it->twist.angular.z)};

    if (std::abs(global_point_stamp - twist_stamp) > 0.1) {
      twist_time_stamp_is_too_late = true;
      v = 0.0f;
      w = 0.0f;
    }

    if (use_imu_ && !angular_velocity_queue_.empty()) {
      while (imu_it != std::end(angular_velocity_queue_) - 1 && global_point_stamp > imu_stamp) {
        ++imu_it;
        imu_stamp = rclcpp::Time(imu_it->header.stamp).seconds();
      }

      if (std::abs(global_point_stamp - imu_stamp) > 0.1) {
        imu_time_stamp_is_too_late = true;
      } else {
        w = static_cast<float>(imu_it->vector.z);
=======
  // If there is a point in a pointcloud that cannot be associated, record it to issue a warning
  bool is_twist_time_stamp_too_late = false;
  bool is_imu_time_stamp_too_late = false;
  bool is_twist_valid = true;
  bool is_imu_valid = true;

  for (; it_x != it_x.end(); ++it_x, ++it_y, ++it_z, ++it_time_stamp) {
    is_twist_valid = true;
    is_imu_valid = true;

    // Get closest twist information
    while (it_twist != std::end(twist_queue_) - 1 && *it_time_stamp > twist_stamp) {
      ++it_twist;
      twist_stamp = rclcpp::Time(it_twist->header.stamp).seconds();
    }
    if (std::abs(*it_time_stamp - twist_stamp) > 0.1) {
      is_twist_time_stamp_too_late = true;
      is_twist_valid = false;
    }

    // Get closest IMU information
    if (use_imu && !angular_velocity_queue_.empty()) {
      while (it_imu != std::end(angular_velocity_queue_) - 1 && *it_time_stamp > imu_stamp) {
        ++it_imu;
        imu_stamp = rclcpp::Time(it_imu->header.stamp).seconds();
      }

      if (std::abs(*it_time_stamp - imu_stamp) > 0.1) {
        is_imu_time_stamp_too_late = true;
        is_imu_valid = false;
>>>>>>> 4dc30800
      }
    } else {
      is_imu_valid = false;
    }

<<<<<<< HEAD
    const double time_offset = global_point_stamp - prev_time_stamp_sec;
=======
    float time_offset = static_cast<float>(*it_time_stamp - prev_time_stamp_sec);
>>>>>>> 4dc30800

    // Undistort a single point based on the strategy
    undistortPoint(it_x, it_y, it_z, it_twist, it_imu, time_offset, is_twist_valid, is_imu_valid);

    prev_time_stamp_sec = *it_time_stamp;
  }

  warnIfTimestampIsTooLate(is_twist_time_stamp_too_late, is_imu_time_stamp_too_late);
}

template <class T>
void DistortionCorrector<T>::warnIfTimestampIsTooLate(
  bool is_twist_time_stamp_too_late, bool is_imu_time_stamp_too_late)
{
  if (is_twist_time_stamp_too_late) {
    RCLCPP_WARN_STREAM_THROTTLE(
      node_->get_logger(), *node_->get_clock(), 10000 /* ms */,
      "Twist time_stamp is too late. Could not interpolate.");
  }

  if (is_imu_time_stamp_too_late) {
    RCLCPP_WARN_STREAM_THROTTLE(
      node_->get_logger(), *node_->get_clock(), 10000 /* ms */,
      "IMU time_stamp is too late. Could not interpolate.");
  }
}

///////////////////////// Functions for different undistortion strategies /////////////////////////

void DistortionCorrector2D::initialize()
{
  x_ = 0.0f;
  y_ = 0.0f;
  theta_ = 0.0f;
}

void DistortionCorrector3D::initialize()
{
  prev_transformation_matrix_ = Eigen::Matrix4f::Identity();
}

void DistortionCorrector2D::setPointCloudTransform(
  const std::string & base_frame, const std::string & lidar_frame)
{
  if (pointcloud_transform_exists_) {
    return;
  }

  if (base_frame == lidar_frame) {
    tf2_lidar_to_base_link_.setOrigin(tf2::Vector3(0.0, 0.0, 0.0));
    tf2_lidar_to_base_link_.setRotation(tf2::Quaternion(0.0, 0.0, 0.0, 1.0));
    tf2_base_link_to_lidar_ = tf2_lidar_to_base_link_;
    pointcloud_transform_exists_ = true;
  } else {
    try {
      const auto transform_msg =
        tf_buffer_.lookupTransform(base_frame, lidar_frame, tf2::TimePointZero);
      tf2::convert(transform_msg.transform, tf2_lidar_to_base_link_);
      tf2_base_link_to_lidar_ = tf2_lidar_to_base_link_.inverse();
      pointcloud_transform_exists_ = true;
      pointcloud_transform_needed_ = true;
    } catch (const tf2::TransformException & ex) {
      RCLCPP_WARN(node_->get_logger(), "%s", ex.what());
      RCLCPP_ERROR(
        node_->get_logger(), "Please publish TF %s to %s", base_frame.c_str(), lidar_frame.c_str());

      tf2_lidar_to_base_link_.setOrigin(tf2::Vector3(0.0, 0.0, 0.0));
      tf2_lidar_to_base_link_.setRotation(tf2::Quaternion(0.0, 0.0, 0.0, 1.0));
      tf2_base_link_to_lidar_ = tf2_lidar_to_base_link_;
    }
  }
}

void DistortionCorrector3D::setPointCloudTransform(
  const std::string & base_frame, const std::string & lidar_frame)
{
  if (pointcloud_transform_exists_) {
    return;
  }

  if (base_frame == lidar_frame) {
    eigen_lidar_to_base_link_ = Eigen::Matrix4f::Identity();
    eigen_base_link_to_lidar_ = Eigen::Matrix4f::Identity();
    pointcloud_transform_exists_ = true;
  }

<<<<<<< HEAD
    prev_time_stamp_sec = global_point_stamp;
=======
  try {
    const auto transform_msg =
      tf_buffer_.lookupTransform(base_frame, lidar_frame, tf2::TimePointZero);
    eigen_lidar_to_base_link_ =
      tf2::transformToEigen(transform_msg.transform).matrix().cast<float>();
    eigen_base_link_to_lidar_ = eigen_lidar_to_base_link_.inverse();
    pointcloud_transform_exists_ = true;
    pointcloud_transform_needed_ = true;
  } catch (const tf2::TransformException & ex) {
    RCLCPP_WARN(node_->get_logger(), "%s", ex.what());
    RCLCPP_ERROR(
      node_->get_logger(), "Please publish TF %s to %s", base_frame.c_str(), lidar_frame.c_str());
    eigen_lidar_to_base_link_ = Eigen::Matrix4f::Identity();
    eigen_base_link_to_lidar_ = Eigen::Matrix4f::Identity();
>>>>>>> 4dc30800
  }
}

inline void DistortionCorrector2D::undistortPointImplementation(
  sensor_msgs::PointCloud2Iterator<float> & it_x, sensor_msgs::PointCloud2Iterator<float> & it_y,
  sensor_msgs::PointCloud2Iterator<float> & it_z,
  std::deque<geometry_msgs::msg::TwistStamped>::iterator & it_twist,
  std::deque<geometry_msgs::msg::Vector3Stamped>::iterator & it_imu, const float & time_offset,
  const bool & is_twist_valid, const bool & is_imu_valid)
{
  // Initialize linear velocity and angular velocity
  float v{0.0f}, w{0.0f};
  if (is_twist_valid) {
    v = static_cast<float>(it_twist->twist.linear.x);
    w = static_cast<float>(it_twist->twist.angular.z);
  }
  if (is_imu_valid) {
    w = static_cast<float>(it_imu->vector.z);
  }

  // Undistort point
  point_tf_.setValue(*it_x, *it_y, *it_z);

  if (pointcloud_transform_needed_) {
    point_tf_ = tf2_lidar_to_base_link_ * point_tf_;
  }
  theta_ += w * time_offset;
  baselink_quat_.setValue(
    0, 0, autoware::universe_utils::sin(theta_ * 0.5f),
    autoware::universe_utils::cos(theta_ * 0.5f));  // baselink_quat.setRPY(0.0, 0.0, theta);
  const float dis = v * time_offset;
  x_ += dis * autoware::universe_utils::cos(theta_);
  y_ += dis * autoware::universe_utils::sin(theta_);

  baselink_tf_odom_.setOrigin(tf2::Vector3(x_, y_, 0.0));
  baselink_tf_odom_.setRotation(baselink_quat_);

  undistorted_point_tf_ = baselink_tf_odom_ * point_tf_;

  if (pointcloud_transform_needed_) {
    undistorted_point_tf_ = tf2_base_link_to_lidar_ * undistorted_point_tf_;
  }

  *it_x = static_cast<float>(undistorted_point_tf_.getX());
  *it_y = static_cast<float>(undistorted_point_tf_.getY());
  *it_z = static_cast<float>(undistorted_point_tf_.getZ());
}

inline void DistortionCorrector3D::undistortPointImplementation(
  sensor_msgs::PointCloud2Iterator<float> & it_x, sensor_msgs::PointCloud2Iterator<float> & it_y,
  sensor_msgs::PointCloud2Iterator<float> & it_z,
  std::deque<geometry_msgs::msg::TwistStamped>::iterator & it_twist,
  std::deque<geometry_msgs::msg::Vector3Stamped>::iterator & it_imu, const float & time_offset,
  const bool & is_twist_valid, const bool & is_imu_valid)
{
  // Initialize linear velocity and angular velocity
  float v_x_{0.0f}, v_y_{0.0f}, v_z_{0.0f}, w_x_{0.0f}, w_y_{0.0f}, w_z_{0.0f};
  if (is_twist_valid) {
    v_x_ = static_cast<float>(it_twist->twist.linear.x);
    v_y_ = static_cast<float>(it_twist->twist.linear.y);
    v_z_ = static_cast<float>(it_twist->twist.linear.z);
    w_x_ = static_cast<float>(it_twist->twist.angular.x);
    w_y_ = static_cast<float>(it_twist->twist.angular.y);
    w_z_ = static_cast<float>(it_twist->twist.angular.z);
  }
  if (is_imu_valid) {
    w_x_ = static_cast<float>(it_imu->vector.x);
    w_y_ = static_cast<float>(it_imu->vector.y);
    w_z_ = static_cast<float>(it_imu->vector.z);
  }

  // Undistort point
  point_eigen_ << *it_x, *it_y, *it_z, 1.0;
  if (pointcloud_transform_needed_) {
    point_eigen_ = eigen_lidar_to_base_link_ * point_eigen_;
  }

  Sophus::SE3f::Tangent twist(v_x_, v_y_, v_z_, w_x_, w_y_, w_z_);
  twist = twist * time_offset;
  transformation_matrix_ = Sophus::SE3f::exp(twist).matrix();
  transformation_matrix_ = transformation_matrix_ * prev_transformation_matrix_;
  undistorted_point_eigen_ = transformation_matrix_ * point_eigen_;

  if (pointcloud_transform_needed_) {
    undistorted_point_eigen_ = eigen_base_link_to_lidar_ * undistorted_point_eigen_;
  }
  *it_x = undistorted_point_eigen_[0];
  *it_y = undistorted_point_eigen_[1];
  *it_z = undistorted_point_eigen_[2];

  prev_transformation_matrix_ = transformation_matrix_;
}

}  // namespace pointcloud_preprocessor<|MERGE_RESOLUTION|>--- conflicted
+++ resolved
@@ -17,7 +17,6 @@
 #include "pointcloud_preprocessor/utility/memory.hpp"
 
 #include <autoware/universe_utils/math/trigonometry.hpp>
-
 #include <tf2_eigen/tf2_eigen.hpp>
 
 namespace pointcloud_preprocessor
@@ -124,83 +123,12 @@
   std::deque<geometry_msgs::msg::TwistStamped>::iterator & it_twist,
   std::deque<geometry_msgs::msg::Vector3Stamped>::iterator & it_imu)
 {
-<<<<<<< HEAD
-  stop_watch_ptr_->toc("processing_time", true);
-  const auto points_sub_count = undistorted_points_pub_->get_subscription_count() +
-                                undistorted_points_pub_->get_intra_process_subscription_count();
-
-  if (points_sub_count < 1) {
-    return;
-  }
-
-  if (!utils::is_data_layout_compatible_with_point_xyzircaedt(*points_msg)) {
-    RCLCPP_ERROR(
-      get_logger(), "The pointcloud layout is not compatible with PointXYZIRCAEDT. Aborting");
-
-    if (utils::is_data_layout_compatible_with_point_xyziradrt(*points_msg)) {
-      RCLCPP_ERROR(
-        get_logger(),
-        "The pointcloud layout is compatible with PointXYZIRADRT. You may be using legacy "
-        "code/data");
-    }
-
-    return;
-  }
-
-  tf2::Transform tf2_base_link_to_sensor{};
-  getTransform(points_msg->header.frame_id, base_link_frame_, &tf2_base_link_to_sensor);
-
-  undistortPointCloud(tf2_base_link_to_sensor, *points_msg);
-
-  if (debug_publisher_) {
-    auto pipeline_latency_ms =
-      std::chrono::duration<double, std::milli>(
-        std::chrono::nanoseconds(
-          (this->get_clock()->now() - points_msg->header.stamp).nanoseconds()))
-        .count();
-    debug_publisher_->publish<tier4_debug_msgs::msg::Float64Stamped>(
-      "debug/pipeline_latency_ms", pipeline_latency_ms);
-  }
-
-  undistorted_points_pub_->publish(std::move(points_msg));
-
-  // add processing time for debug
-  if (debug_publisher_) {
-    const double cyclic_time_ms = stop_watch_ptr_->toc("cyclic_time", true);
-    const double processing_time_ms = stop_watch_ptr_->toc("processing_time", true);
-    debug_publisher_->publish<tier4_debug_msgs::msg::Float64Stamped>(
-      "debug/cyclic_time_ms", cyclic_time_ms);
-    debug_publisher_->publish<tier4_debug_msgs::msg::Float64Stamped>(
-      "debug/processing_time_ms", processing_time_ms);
-  }
-}
-
-bool DistortionCorrectorComponent::getTransform(
-  const std::string & target_frame, const std::string & source_frame,
-  tf2::Transform * tf2_transform_ptr)
-{
-  if (target_frame == source_frame) {
-    tf2_transform_ptr->setOrigin(tf2::Vector3(0.0, 0.0, 0.0));
-    tf2_transform_ptr->setRotation(tf2::Quaternion(0.0, 0.0, 0.0, 1.0));
-    return true;
-  }
-
-  try {
-    const auto transform_msg =
-      tf2_buffer_.lookupTransform(target_frame, source_frame, tf2::TimePointZero);
-    tf2::convert(transform_msg.transform, *tf2_transform_ptr);
-  } catch (const tf2::TransformException & ex) {
-    RCLCPP_WARN(get_logger(), "%s", ex.what());
-    RCLCPP_ERROR(
-      get_logger(), "Please publish TF %s to %s", target_frame.c_str(), source_frame.c_str());
-=======
   it_twist = std::lower_bound(
     std::begin(twist_queue_), std::end(twist_queue_), first_point_time_stamp_sec,
     [](const geometry_msgs::msg::TwistStamped & x, const double t) {
       return rclcpp::Time(x.header.stamp).seconds() < t;
     });
   it_twist = it_twist == std::end(twist_queue_) ? std::end(twist_queue_) - 1 : it_twist;
->>>>>>> 4dc30800
 
   if (use_imu && !angular_velocity_queue_.empty()) {
     it_imu = std::lower_bound(
@@ -232,6 +160,22 @@
       "Required field time stamp doesn't exist in the point cloud.");
     return false;
   }
+
+  if (!utils::is_data_layout_compatible_with_point_xyzircaedt(pointcloud)) {
+    RCLCPP_ERROR(
+      node_->get_logger(),
+      "The pointcloud layout is not compatible with PointXYZIRCAEDT. Aborting");
+
+    if (utils::is_data_layout_compatible_with_point_xyziradrt(pointcloud)) {
+      RCLCPP_ERROR(
+        node_->get_logger(),
+        "The pointcloud layout is compatible with PointXYZIRADRT. You may be using legacy "
+        "code/data");
+    }
+
+    return false;
+  }
+
   return true;
 }
 
@@ -241,29 +185,15 @@
 {
   if (!isInputValid(pointcloud)) return;
 
-<<<<<<< HEAD
-  sensor_msgs::PointCloud2Iterator<float> it_x(points, "x");
-  sensor_msgs::PointCloud2Iterator<float> it_y(points, "y");
-  sensor_msgs::PointCloud2Iterator<float> it_z(points, "z");
-  sensor_msgs::PointCloud2ConstIterator<std::uint32_t> it_time_stamp(
-    points, time_stamp_field_name_);
-
-  float theta{0.0f};
-  float x{0.0f};
-  float y{0.0f};
-  double prev_time_stamp_sec{
-    points.header.stamp.sec + 1e-9 * (points.header.stamp.nanosec + *it_time_stamp)};
-  const double first_point_time_stamp_sec{
-    points.header.stamp.sec + 1e-9 * (points.header.stamp.nanosec + *it_time_stamp)};
-=======
   sensor_msgs::PointCloud2Iterator<float> it_x(pointcloud, "x");
   sensor_msgs::PointCloud2Iterator<float> it_y(pointcloud, "y");
   sensor_msgs::PointCloud2Iterator<float> it_z(pointcloud, "z");
-  sensor_msgs::PointCloud2ConstIterator<double> it_time_stamp(pointcloud, "time_stamp");
-
-  double prev_time_stamp_sec{*it_time_stamp};
-  const double first_point_time_stamp_sec{*it_time_stamp};
->>>>>>> 4dc30800
+  sensor_msgs::PointCloud2ConstIterator<std::uint32_t> it_time_stamp(pointcloud, "time_stamp");
+
+  double prev_time_stamp_sec{
+    pointcloud.header.stamp.sec + 1e-9 * (pointcloud.header.stamp.nanosec + *it_time_stamp)};
+  const double first_point_time_stamp_sec{
+    pointcloud.header.stamp.sec + 1e-9 * (pointcloud.header.stamp.nanosec + *it_time_stamp)};
 
   std::deque<geometry_msgs::msg::TwistStamped>::iterator it_twist;
   std::deque<geometry_msgs::msg::Vector3Stamped>::iterator it_imu;
@@ -276,86 +206,51 @@
     imu_stamp = rclcpp::Time(it_imu->header.stamp).seconds();
   }
 
-<<<<<<< HEAD
-  // If there is a point that cannot be associated, record it to issue a warning
-  bool twist_time_stamp_is_too_late = false;
-  bool imu_time_stamp_is_too_late = false;
-  double global_point_stamp;
-
-  for (; it_x != it_x.end(); ++it_x, ++it_y, ++it_z, ++it_time_stamp) {
-    global_point_stamp =
-      points.header.stamp.sec + 1e-9 * (points.header.stamp.nanosec + *it_time_stamp);
-    while (twist_it != std::end(twist_queue_) - 1 && global_point_stamp > twist_stamp) {
-      ++twist_it;
-      twist_stamp = rclcpp::Time(twist_it->header.stamp).seconds();
-    }
-
-    float v{static_cast<float>(twist_it->twist.linear.x)};
-    float w{static_cast<float>(twist_it->twist.angular.z)};
-
-    if (std::abs(global_point_stamp - twist_stamp) > 0.1) {
-      twist_time_stamp_is_too_late = true;
-      v = 0.0f;
-      w = 0.0f;
-    }
-
-    if (use_imu_ && !angular_velocity_queue_.empty()) {
-      while (imu_it != std::end(angular_velocity_queue_) - 1 && global_point_stamp > imu_stamp) {
-        ++imu_it;
-        imu_stamp = rclcpp::Time(imu_it->header.stamp).seconds();
-      }
-
-      if (std::abs(global_point_stamp - imu_stamp) > 0.1) {
-        imu_time_stamp_is_too_late = true;
-      } else {
-        w = static_cast<float>(imu_it->vector.z);
-=======
   // If there is a point in a pointcloud that cannot be associated, record it to issue a warning
   bool is_twist_time_stamp_too_late = false;
   bool is_imu_time_stamp_too_late = false;
   bool is_twist_valid = true;
   bool is_imu_valid = true;
+  double global_point_stamp;
 
   for (; it_x != it_x.end(); ++it_x, ++it_y, ++it_z, ++it_time_stamp) {
     is_twist_valid = true;
     is_imu_valid = true;
 
+    global_point_stamp =
+      pointcloud.header.stamp.sec + 1e-9 * (pointcloud.header.stamp.nanosec + *it_time_stamp);
+
     // Get closest twist information
-    while (it_twist != std::end(twist_queue_) - 1 && *it_time_stamp > twist_stamp) {
+    while (it_twist != std::end(twist_queue_) - 1 && global_point_stamp > twist_stamp) {
       ++it_twist;
       twist_stamp = rclcpp::Time(it_twist->header.stamp).seconds();
     }
-    if (std::abs(*it_time_stamp - twist_stamp) > 0.1) {
+    if (std::abs(global_point_stamp - twist_stamp) > 0.1) {
       is_twist_time_stamp_too_late = true;
       is_twist_valid = false;
     }
 
     // Get closest IMU information
     if (use_imu && !angular_velocity_queue_.empty()) {
-      while (it_imu != std::end(angular_velocity_queue_) - 1 && *it_time_stamp > imu_stamp) {
+      while (it_imu != std::end(angular_velocity_queue_) - 1 && global_point_stamp > imu_stamp) {
         ++it_imu;
         imu_stamp = rclcpp::Time(it_imu->header.stamp).seconds();
       }
 
-      if (std::abs(*it_time_stamp - imu_stamp) > 0.1) {
+      if (std::abs(global_point_stamp - imu_stamp) > 0.1) {
         is_imu_time_stamp_too_late = true;
         is_imu_valid = false;
->>>>>>> 4dc30800
       }
     } else {
       is_imu_valid = false;
     }
 
-<<<<<<< HEAD
-    const double time_offset = global_point_stamp - prev_time_stamp_sec;
-=======
-    float time_offset = static_cast<float>(*it_time_stamp - prev_time_stamp_sec);
->>>>>>> 4dc30800
+    float time_offset = static_cast<float>(global_point_stamp - prev_time_stamp_sec);
 
     // Undistort a single point based on the strategy
     undistortPoint(it_x, it_y, it_z, it_twist, it_imu, time_offset, is_twist_valid, is_imu_valid);
 
-    prev_time_stamp_sec = *it_time_stamp;
+    prev_time_stamp_sec = global_point_stamp;
   }
 
   warnIfTimestampIsTooLate(is_twist_time_stamp_too_late, is_imu_time_stamp_too_late);
@@ -437,9 +332,6 @@
     pointcloud_transform_exists_ = true;
   }
 
-<<<<<<< HEAD
-    prev_time_stamp_sec = global_point_stamp;
-=======
   try {
     const auto transform_msg =
       tf_buffer_.lookupTransform(base_frame, lidar_frame, tf2::TimePointZero);
@@ -454,7 +346,6 @@
       node_->get_logger(), "Please publish TF %s to %s", base_frame.c_str(), lidar_frame.c_str());
     eigen_lidar_to_base_link_ = Eigen::Matrix4f::Identity();
     eigen_base_link_to_lidar_ = Eigen::Matrix4f::Identity();
->>>>>>> 4dc30800
   }
 }
 
