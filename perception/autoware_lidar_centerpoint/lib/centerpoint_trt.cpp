--- conflicted
+++ resolved
@@ -134,14 +134,8 @@
   CHECK_CUDA_ERROR(
     cudaMemsetAsync(spatial_features_d_.get(), 0, spatial_features_size_ * sizeof(float), stream_));
 
-<<<<<<< HEAD
   if (!preprocess(input_pointcloud_msg_ptr, tf_buffer)) {
-    RCLCPP_WARN_STREAM(
-      rclcpp::get_logger("lidar_centerpoint"), "Fail to preprocess and skip to detect.");
-=======
-  if (!preprocess(input_pointcloud_msg, tf_buffer)) {
     RCLCPP_WARN(rclcpp::get_logger("lidar_centerpoint"), "Fail to preprocess and skip to detect.");
->>>>>>> 067ee7a2
     return false;
   }
 
